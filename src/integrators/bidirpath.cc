--- conflicted
+++ resolved
@@ -1022,17 +1022,12 @@
 
 integrator_t* biDirIntegrator_t::factory(paraMap_t &params, renderEnvironment_t &render)
 {
-<<<<<<< HEAD
 	bool do_AO=false;
 	int AO_samples = 32;
 	double AO_dist = 1.0;
 	color_t AO_col(1.f);
-	bool bg_transp = true;
-	bool bg_transp_refract = true;
-=======
 	bool bg_transp = false;
 	bool bg_transp_refract = false;
->>>>>>> 5ceec80b
 
 	params.getParam("do_AO", do_AO);
 	params.getParam("AO_samples", AO_samples);

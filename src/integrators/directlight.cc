/****************************************************************************
 *		directlight.cc: an integrator for direct lighting only
 *		This is part of the yafaray package
 *		Copyright (C) 2006  Mathias Wein (Lynx)
 *		Copyright (C) 2009  Rodrigo Placencia (DarkTide)
 *
 *		This library is free software; you can redistribute it and/or
 *      modify it under the terms of the GNU Lesser General Public
 *      License as published by the Free Software Foundation; either
 *      version 2.1 of the License, or (at your option) any later version.
 *
 *      This library is distributed in the hope that it will be useful,
 *      but WITHOUT ANY WARRANTY; without even the implied warranty of
 *      MERCHANTABILITY or FITNESS FOR A PARTICULAR PURPOSE.  See the GNU
 *      Lesser General Public License for more details.
 *
 *      You should have received a copy of the GNU Lesser General Public
 *      License along with this library; if not, write to the Free Software
 *      Foundation,Inc., 59 Temple Place, Suite 330, Boston, MA 02111-1307 USA
 */

#include <yafray_config.h>
#include <core_api/environment.h>
#include <core_api/material.h>
#include <core_api/mcintegrator.h>
#include <core_api/background.h>
#include <core_api/light.h>
#include <sstream>

__BEGIN_YAFRAY

class YAFRAYPLUGIN_EXPORT directLighting_t: public mcIntegrator_t
{
	public:
		directLighting_t(bool transpShad=false, int shadowDepth=4, int rayDepth=6);
		virtual bool preprocess();
		virtual colorA_t integrate(renderState_t &state, diffRay_t &ray, colorIntPasses_t &colorPasses) const;
		static integrator_t* factory(paraMap_t &params, renderEnvironment_t &render);
};

directLighting_t::directLighting_t(bool transpShad, int shadowDepth, int rayDepth)
{
	type = SURFACE;
	causRadius = 0.25;
	causDepth = 10;
	nCausPhotons = 100000;
	nCausSearch = 100;
	trShad = transpShad;
	usePhotonCaustics = false;
	sDepth = shadowDepth;
	rDepth = rayDepth;
	integratorName = "DirectLight";
	integratorShortName = "DL";
}

bool directLighting_t::preprocess()
{
	bool success = true;
	std::stringstream set;
	settings = "";

	if(trShad)
	{
		set << "ShadowDepth: [" << sDepth << "]";
	}
	if(!set.str().empty()) set << "+";
	set << "RayDepth: [" << rDepth << "]";

	background = scene->getBackground();
	lights = scene->lights;

	if(usePhotonCaustics)
	{
		success = createCausticMap();
		if(!set.str().empty()) set << "+";
		set << "Caustics:" << nCausPhotons << " photons. ";
	}

	if(useAmbientOcclusion)
	{
		if(!set.str().empty()) set << "+";
		set << "AO";
	}

	settings = set.str();

	return success;
}

colorA_t directLighting_t::integrate(renderState_t &state, diffRay_t &ray, colorIntPasses_t &colorPasses) const
{
	color_t col(0.0);
	float alpha;
	surfacePoint_t sp;
	void *o_udat = state.userdata;
	bool oldIncludeLights = state.includeLights;

	if(transpBackground) alpha=0.0;
	else alpha=1.0;

	// Shoot ray into scene

	if(scene->intersect(ray, sp)) // If it hits
	{
		unsigned char userdata[USER_DATA_SIZE];
		const material_t *material = sp.material;
		BSDF_t bsdfs;

		state.userdata = (void *) userdata;
		vector3d_t wo = -ray.dir;
		if(state.raylevel == 0) state.includeLights = true;

		material->initBSDF(state, sp, bsdfs);

		if((bsdfs & BSDF_EMIT) && isLightGroupEnabledByFilter(material->getLightGroup())) 
		{
			col += colorPasses.probe_set(PASS_YAF_EMIT, material->emit(state, sp, wo), state.raylevel == 0);
		}

		if(bsdfs & BSDF_DIFFUSE)
		{
<<<<<<< HEAD
			col += estimateAllDirectLight(state, sp, wo, colorPasses);
			
			if(usePhotonCaustics)
			{
				col += colorPasses.probe_add(PASS_YAF_INDIRECT, estimateCausticPhotons(state, sp, wo), state.raylevel == 0);
			}
			
=======
			col += estimateAllDirectLight(state, sp, wo);
			if(usePhotonCaustics)
			{
				if(AA_clamp_indirect>0)
				{
					color_t tmpCol = estimateCausticPhotons(state, sp, wo);
					tmpCol.clampProportionalRGB(AA_clamp_indirect);
					col += tmpCol;
				}
				else col += estimateCausticPhotons(state, sp, wo);
			}

>>>>>>> 1a9b3bf6
			if(useAmbientOcclusion) col += sampleAmbientOcclusion(state, sp, wo);
		}

		recursiveRaytrace(state, ray, bsdfs, sp, wo, col, alpha, colorPasses);

		if(colorPasses.get_highest_internal_pass_used() > PASS_YAF_COMBINED && state.raylevel == 0)
		{
			generateCommonRenderPasses(colorPasses, state, sp);
			
			if(colorPasses.enabled(PASS_YAF_AO))
			{
				colorPasses(PASS_YAF_AO) = sampleAmbientOcclusionPass(state, sp, wo);
			}
		}
		
		if(transpRefractedBackground)
		{
			float m_alpha = material->getAlpha(state, sp, wo);
			alpha = m_alpha + (1.f - m_alpha) * alpha;
		}
		else alpha = 1.0;
	}
	else // Nothing hit, return background if any
	{
		if(background && !transpRefractedBackground)
		{
			col += colorPasses.probe_set(PASS_YAF_ENV, (*background)(ray, state, false), state.raylevel == 0);
		}
	}

	state.userdata = o_udat;
	state.includeLights = oldIncludeLights;

	color_t colVolTransmittance = scene->volIntegrator->transmittance(state, ray);
	color_t colVolIntegration = scene->volIntegrator->integrate(state, ray, colorPasses);

	if(transpBackground) alpha = std::max(alpha, 1.f-colVolTransmittance.R);
	
	colorPasses.probe_set(PASS_YAF_VOLUME_TRANSMITTANCE, colVolTransmittance);
	colorPasses.probe_set(PASS_YAF_VOLUME_INTEGRATION, colVolIntegration);

	col = (col * colVolTransmittance) + colVolIntegration;
	
	return colorA_t(col, alpha);
}

integrator_t* directLighting_t::factory(paraMap_t &params, renderEnvironment_t &render)
{
	bool transpShad=false;
	bool caustics=false;
	bool do_AO=false;
	int shadowDepth=5;
	int raydepth=5, cDepth=10;
	int search=100, photons=500000;
	int AO_samples = 32;
	double cRad = 0.25;
	double AO_dist = 1.0;
	color_t AO_col(1.f);
	bool bg_transp = false;
	bool bg_transp_refract = false;

	params.getParam("raydepth", raydepth);
	params.getParam("transpShad", transpShad);
	params.getParam("shadowDepth", shadowDepth);
	params.getParam("caustics", caustics);
	params.getParam("photons", photons);
	params.getParam("caustic_mix", search);
	params.getParam("caustic_depth", cDepth);
	params.getParam("caustic_radius", cRad);
	params.getParam("do_AO", do_AO);
	params.getParam("AO_samples", AO_samples);
	params.getParam("AO_distance", AO_dist);
	params.getParam("AO_color", AO_col);
	params.getParam("bg_transp", bg_transp);
	params.getParam("bg_transp_refract", bg_transp_refract);

	directLighting_t *inte = new directLighting_t(transpShad, shadowDepth, raydepth);
	// caustic settings
	inte->usePhotonCaustics = caustics;
	inte->nCausPhotons = photons;
	inte->nCausSearch = search;
	inte->causDepth = cDepth;
	inte->causRadius = cRad;
	// AO settings
	inte->useAmbientOcclusion = do_AO;
	inte->aoSamples = AO_samples;
	inte->aoDist = AO_dist;
	inte->aoCol = AO_col;
	// Background settings
	inte->transpBackground = bg_transp;
	inte->transpRefractedBackground = bg_transp_refract;
	
	return inte;
}

extern "C"
{

	YAFRAYPLUGIN_EXPORT void registerPlugin(renderEnvironment_t &render)
	{
		render.registerFactory("directlighting",directLighting_t::factory);
	}

}

__END_YAFRAY<|MERGE_RESOLUTION|>--- conflicted
+++ resolved
@@ -119,28 +119,19 @@
 
 		if(bsdfs & BSDF_DIFFUSE)
 		{
-<<<<<<< HEAD
 			col += estimateAllDirectLight(state, sp, wo, colorPasses);
 			
 			if(usePhotonCaustics)
 			{
-				col += colorPasses.probe_add(PASS_YAF_INDIRECT, estimateCausticPhotons(state, sp, wo), state.raylevel == 0);
-			}
-			
-=======
-			col += estimateAllDirectLight(state, sp, wo);
-			if(usePhotonCaustics)
-			{
 				if(AA_clamp_indirect>0)
 				{
-					color_t tmpCol = estimateCausticPhotons(state, sp, wo);
+					color_t tmpCol = estimateCausticPhotons(state, sp, wo)
 					tmpCol.clampProportionalRGB(AA_clamp_indirect);
-					col += tmpCol;
+					col += colorPasses.probe_add(PASS_YAF_INDIRECT, tmpCol, state.raylevel == 0);;
 				}
-				else col += estimateCausticPhotons(state, sp, wo);
+				else col += colorPasses.probe_add(PASS_YAF_INDIRECT, estimateCausticPhotons(state, sp, wo), state.raylevel == 0);
 			}
 
->>>>>>> 1a9b3bf6
 			if(useAmbientOcclusion) col += sampleAmbientOcclusion(state, sp, wo);
 		}
 

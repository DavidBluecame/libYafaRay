--- conflicted
+++ resolved
@@ -946,17 +946,12 @@
 	float dsRad=0.1;
 	float cRad=0.01;
 	float gatherDist=0.2;
-<<<<<<< HEAD
-	bool bg_transp = true;
-	bool bg_transp_refract = true;
 	bool do_AO=false;
 	int AO_samples = 32;
 	double AO_dist = 1.0;
 	color_t AO_col(1.f);
-=======
 	bool bg_transp = false;
 	bool bg_transp_refract = false;
->>>>>>> 5ceec80b
 	
 	params.getParam("transpShad", transpShad);
 	params.getParam("shadowDepth", shadowDepth);

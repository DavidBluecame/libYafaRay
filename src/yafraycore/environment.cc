/****************************************************************************
 *
 *      environment.cc: Yafray environment for plugin loading and
 *      object instatiation
 *      This is part of the yafray package
 *      Copyright (C) 2005  Alejandro Conty Estévez, Mathias Wein
 *
 *      This library is free software; you can redistribute it and/or
 *      modify it under the terms of the GNU Lesser General Public
 *      License as published by the Free Software Foundation; either
 *      version 2.1 of the License, or (at your option) any later version.
 *
 *      This library is distributed in the hope that it will be useful,
 *      but WITHOUT ANY WARRANTY; without even the implied warranty of
 *      MERCHANTABILITY or FITNESS FOR A PARTICULAR PURPOSE.  See the GNU
 *      Lesser General Public License for more details.
 *
 *      You should have received a copy of the GNU Lesser General Public
 *      License along with this library; if not, write to the Free Software
 *      Foundation,Inc., 59 Temple Place, Suite 330, Boston, MA 02111-1307 USA
 *
 */

#include <core_api/environment.h>

#ifdef _WIN32
	#include <io.h>
	#include <windows.h>
#endif

#include <core_api/light.h>
#include <core_api/material.h>
#include <core_api/integrator.h>
#include <core_api/texture.h>
#include <core_api/background.h>
#include <core_api/camera.h>
#include <core_api/shader.h>
#include <core_api/imagefilm.h>
#include <core_api/imagehandler.h>
#include <core_api/object3d.h>
#include <core_api/volume.h>
#include <yafraycore/std_primitives.h>
#include <yaf_revision.h>
#include <string>
#include <sstream>

__BEGIN_YAFRAY
#define ENV_TAG << "Environment: "
#define Y_INFO_ENV Y_INFO ENV_TAG
#define Y_ERROR_ENV Y_ERROR ENV_TAG
#define Y_WARN_ENV Y_WARNING ENV_TAG

#define WarnExist Y_WARN_ENV << "Sorry, " << pname << " \"" << name << "\" already exists!" << yendl

#define ErrNoType Y_ERROR_ENV << pname << " type not specified for \"" << name << "\" node!" << yendl
#define ErrUnkType(t) Y_ERROR_ENV << "Don't know how to create " << pname << " of type '" << t << "'!" << yendl
#define ErrOnCreate(t) Y_ERROR_ENV << "No " << pname << " was constructed by plugin '" << t << "'!" << yendl

#define InfoSucces(name, t) Y_INFO_ENV << "Added " << pname << " '"<< name << "' (" << t << ")!" << yendl
#define InfoSuccesDisabled(name, t) Y_INFO_ENV << "Added " << pname << " '"<< name << "' (" << t << ")! [DISABLED]" << yendl

#define SuccessReg(t, name) Y_INFO_ENV << "Registered " << t << " type '" << name << "'" << yendl

renderEnvironment_t::renderEnvironment_t()
{
#ifdef RELEASE
	Y_INFO << PACKAGE << " " << VERSION << yendl;
#else
	Y_INFO << PACKAGE << " (" << YAF_SVN_REV << ")" << yendl;
#endif
	object_factory["sphere"] = sphere_factory;
	Debug=0;
}

template <class T>
void freeMap(std::map< std::string, T* > &map)
{
	typename std::map<std::string, T *>::iterator i;
	for(i=map.begin(); i!=map.end(); ++i) delete i->second;
}

renderEnvironment_t::~renderEnvironment_t()
{
	freeMap(light_table);
	freeMap(texture_table);
	freeMap(material_table);
	freeMap(object_table);
	freeMap(camera_table);
	freeMap(background_table);
	freeMap(integrator_table);
	freeMap(volume_table);
	freeMap(volumeregion_table);
}

void renderEnvironment_t::clearAll()
{
	freeMap(light_table);
	freeMap(texture_table);
	freeMap(material_table);
	freeMap(object_table);
	freeMap(camera_table);
	freeMap(background_table);
	freeMap(integrator_table);
	freeMap(volume_table);
	freeMap(volumeregion_table);
	freeMap(imagehandler_table);

	light_table.clear();
	texture_table.clear();
	material_table.clear();
	object_table.clear();
	camera_table.clear();
	background_table.clear();
	integrator_table.clear();
	volume_table.clear();
	volumeregion_table.clear();
	imagehandler_table.clear();
}

void renderEnvironment_t::loadPlugins(const std::string &path)
{
	typedef void (reg_t)(renderEnvironment_t &);
	Y_INFO_ENV << "Loading plugins ..." << yendl;
	std::list<std::string> plugins=listDir(path);

	for(std::list<std::string>::iterator i=plugins.begin();i!=plugins.end();++i)
	{
		sharedlibrary_t plug(i->c_str());
		if(!plug.isOpen()) continue;
		reg_t *registerPlugin;
		registerPlugin=(reg_t *)plug.getSymbol("registerPlugin");
		if(registerPlugin==NULL) continue;
		registerPlugin(*this);
		pluginHandlers.push_back(plug);
	}
}

bool renderEnvironment_t::getPluginPath(std::string &path)
{
#ifdef _WIN32
	HKEY hkey;
	DWORD dwType, dwSize;

	if (RegOpenKeyEx(HKEY_LOCAL_MACHINE,"Software\\YafaRay Team\\YafaRay",0,KEY_READ,&hkey)==ERROR_SUCCESS)
	{
		dwType = REG_EXPAND_SZ;
	 	dwSize = MAX_PATH;
		DWORD dwStat;

		char *pInstallDir=(char *)malloc(MAX_PATH);

  		dwStat = RegQueryValueEx(hkey, TEXT("InstallDir"), NULL, NULL, (LPBYTE)pInstallDir, &dwSize);

		if (dwStat == NO_ERROR)
		{
			path = std::string(pInstallDir) + "\\plugins";
			free(pInstallDir);
			RegCloseKey(hkey);
			return true;
		}

		Y_ERROR_ENV << "Couldn't READ \'InstallDir\' value." << yendl;
		free(pInstallDir);
		RegCloseKey(hkey);
	}
	else Y_ERROR_ENV << "Couldn't find registry key." << yendl;

	Y_ERROR << "Please fix your registry. Maybe you need add/modify" << yendl;
	Y_ERROR << "HKEY_LOCAL_MACHINE\\Software\\YafaRay Team\\YafaRay\\InstallDir" << yendl;
	Y_ERROR << "key at registry. You can use \"regedit.exe\" to adjust it at" << yendl;
	Y_ERROR << "your own risk. If you are unsure, reinstall YafaRay" << yendl;

	return false;
#else
	path = std::string(Y_PLUGINPATH);
	return true;
#endif
}


material_t* renderEnvironment_t::getMaterial(const std::string &name)const
{
	std::map<std::string,material_t *>::const_iterator i=material_table.find(name);
	if(i!=material_table.end()) return i->second;
	else return NULL;
}

texture_t* renderEnvironment_t::getTexture(const std::string &name)const
{
	std::map<std::string,texture_t *>::const_iterator i=texture_table.find(name);
	if(i!=texture_table.end()) return i->second;
	else return NULL;
}

camera_t* renderEnvironment_t::getCamera(const std::string &name)const
{
	std::map<std::string,camera_t *>::const_iterator i=camera_table.find(name);
	if(i!=camera_table.end()) return i->second;
	else return NULL;
}

background_t* renderEnvironment_t::getBackground(const std::string &name)const
{
	std::map<std::string,background_t *>::const_iterator i=background_table.find(name);
	if(i!=background_table.end()) return i->second;
	else return NULL;
}

integrator_t* renderEnvironment_t::getIntegrator(const std::string &name)const
{
	std::map<std::string,integrator_t *>::const_iterator i=integrator_table.find(name);
	if(i!=integrator_table.end()) return i->second;
	else return NULL;
}

shaderNode_t* renderEnvironment_t::getShaderNode(const std::string &name)const
{
	std::map<std::string,shaderNode_t *>::const_iterator i=shader_table.find(name);
	if(i!=shader_table.end()) return i->second;
	else return NULL;
}

light_t* renderEnvironment_t::createLight(const std::string &name, paraMap_t &params)
{
	std::string pname = "Light";
	if(light_table.find(name) != light_table.end() )
	{
		WarnExist; return 0;
	}
	std::string type;
	if(! params.getParam("type", type) )
	{
		ErrNoType; return 0;
	}
	light_t* light;
	std::map<std::string,light_factory_t *>::iterator i=light_factory.find(type);
	if(i!=light_factory.end()) light = i->second(params,*this);
	else
	{
		ErrUnkType(type); return 0;
	}
	if(light)
	{
		light_table[name] = light;
		
        std::stringstream lightGroupStreamString;
        lightGroupStreamString << light->getLightGroup();
        std::string lightGroupString = lightGroupStreamString.str();
        
		if(light->lightEnabled()) InfoSucces(name+" (light group: "+lightGroupString+")", type);
		else InfoSuccesDisabled(name, type);
		
		return light;
	}
	ErrOnCreate(type);
	return 0;
}

texture_t* renderEnvironment_t::createTexture(const std::string &name, paraMap_t &params)
{
	std::string pname = "Texture";
	if(texture_table.find(name) != texture_table.end() )
	{
		WarnExist; return 0;
	}
	std::string type;
	if(! params.getParam("type", type) )
	{
		ErrNoType; return 0;
	}
	texture_t* texture;
	std::map<std::string,texture_factory_t *>::iterator i=texture_factory.find(type);
	if(i!=texture_factory.end()) texture = i->second(params,*this);
	else
	{
		ErrUnkType(type); return 0;
	}
	if(texture)
	{
		texture_table[name] = texture;
		InfoSucces(name, type);
		return texture;
	}
	ErrOnCreate(type);
	return 0;
}

shaderNode_t* renderEnvironment_t::createShaderNode(const std::string &name, paraMap_t &params)
{
	std::string pname = "ShaderNode";
	if(shader_table.find(name) != shader_table.end() )
	{
		WarnExist; return 0;
	}
	std::string type;
	if(! params.getParam("type", type) )
	{
		ErrNoType; return 0;
	}
	shaderNode_t* shader;
	std::map<std::string,shader_factory_t *>::iterator i=shader_factory.find(type);
	if(i!=shader_factory.end()) shader = i->second(params,*this);
	else
	{
		ErrUnkType(type); return 0;
	}
	if(shader)
	{
		shader_table[name] = shader;
		InfoSucces(name, type);
		return shader;
	}
	ErrOnCreate(type);
	return 0;
}

material_t* renderEnvironment_t::createMaterial(const std::string &name, paraMap_t &params, std::list<paraMap_t> &eparams)
{
	std::string pname = "Material";
	if(material_table.find(name) != material_table.end() )
	{
		WarnExist; return 0;
	}
	std::string type;
	if(! params.getParam("type", type) )
	{
		ErrNoType; return 0;
	}
	params["name"] = name;
	material_t* material;
	std::map<std::string,material_factory_t *>::iterator i=material_factory.find(type);
	if(i!=material_factory.end()) material = i->second(params, eparams, *this);
	else
	{
		ErrUnkType(type); return 0;
	}
	if(material)
	{
		material_table[name] = material;
		InfoSucces(name, type);
		return material;
	}
	ErrOnCreate(type);
	return 0;
}

background_t* renderEnvironment_t::createBackground(const std::string &name, paraMap_t &params)
{
	std::string pname = "Background";
	if(background_table.find(name) != background_table.end() )
	{
		WarnExist; return 0;
	}
	std::string type;
	if(! params.getParam("type", type) )
	{
		ErrNoType; return 0;
	}
	background_t* background;
	std::map<std::string,background_factory_t *>::iterator i=background_factory.find(type);
	if(i!=background_factory.end()) background = i->second(params,*this);
	else
	{
		ErrUnkType(type); return 0;
	}
	if(background)
	{
		background_table[name] = background;
		InfoSucces(name, type);
		return background;
	}
	ErrOnCreate(type);
	return 0;
}

imageHandler_t* renderEnvironment_t::createImageHandler(const std::string &name, paraMap_t &params, bool addToTable)
{
	std::string pname = "ImageHandler";
	std::stringstream newname;
	int sufixCount = 0;

	newname << name;

	if(addToTable)
	{
		while(true)
		{
			if(imagehandler_table.find(newname.str()) != imagehandler_table.end() )
			{
				newname.seekg(0, std::ios::beg);
				newname << name << ".";
				newname.width(3);
				newname.fill('0');
				newname.flags(std::ios::right);
				newname << sufixCount;
				sufixCount++;
			}
			else break;
		}
	}

	std::string type;

	if(! params.getParam("type", type) )
	{
		ErrNoType; return 0;
	}

	imageHandler_t* ih = 0;
	std::map<std::string, imagehandler_factory_t *>::iterator i=imagehandler_factory.find(type);

	if(i!=imagehandler_factory.end())
	{
		ih = i->second(params,*this);
	}
	else
	{
		ErrUnkType(type); return 0;
	}

	if(ih)
	{
		if(addToTable) imagehandler_table[newname.str()] = ih;

		InfoSucces(newname.str(), type);

		return ih;
	}

	ErrOnCreate(type);

	return 0;
}

object3d_t* renderEnvironment_t::createObject(const std::string &name, paraMap_t &params)
{
	std::string pname = "Object";
	if(object_table.find(name) != object_table.end() )
	{
		WarnExist; return 0;
	}
	std::string type;
	if(! params.getParam("type", type) )
	{
		ErrNoType; return 0;
	}
	object3d_t* object;
	std::map<std::string,object_factory_t *>::iterator i=object_factory.find(type);
	if(i!=object_factory.end()) object = i->second(params,*this);
	else
	{
		ErrUnkType(type); return 0;
	}
	if(object)
	{
		object_table[name] = object;
		InfoSucces(name, type);
		return object;
	}
	ErrOnCreate(type);
	return 0;
}

camera_t* renderEnvironment_t::createCamera(const std::string &name, paraMap_t &params)
{
	std::string pname = "Camera";
	if(camera_table.find(name) != camera_table.end() )
	{
		WarnExist; return 0;
	}
	std::string type;
	if(! params.getParam("type", type) )
	{
		ErrNoType; return 0;
	}
	camera_t* camera;
	std::map<std::string,camera_factory_t *>::iterator i=camera_factory.find(type);
	if(i!=camera_factory.end()) camera = i->second(params,*this);
	else
	{
		ErrUnkType(type); return 0;
	}
	if(camera)
	{
		camera_table[name] = camera;
		InfoSucces(name, type);
		return camera;
	}
	ErrOnCreate(type);
	return 0;
}

integrator_t* renderEnvironment_t::createIntegrator(const std::string &name, paraMap_t &params)
{
	std::string pname = "Integrator";
	if(integrator_table.find(name) != integrator_table.end() )
	{
		WarnExist; return 0;
	}
	std::string type;
	if(! params.getParam("type", type) )
	{
		ErrNoType; return 0;
	}
	integrator_t* integrator;
	std::map<std::string,integrator_factory_t *>::iterator i=integrator_factory.find(type);
	if(i!=integrator_factory.end()) integrator = i->second(params,*this);
	else
	{
		ErrUnkType(type); return 0;
	}
	if(integrator)
	{
		integrator_table[name] = integrator;
		InfoSucces(name, type);
		return integrator;
	}
	ErrOnCreate(type);
	return 0;
}

imageFilm_t* renderEnvironment_t::createImageFilm(const paraMap_t &params, colorOutput_t &output)
{
	const std::string *name=0;
	const std::string *tiles_order=0;
	int width=320, height=240, xstart=0, ystart=0;
	std::string color_space_string = "Raw_Manual_Gamma";
	colorSpaces_t color_space = RAW_MANUAL_GAMMA;
	float filt_sz = 1.5, gamma=1.f;
	bool clamp = false;
	bool showSampledPixels = false;
	int tileSize = 32;
	bool premult = false;
	bool drawParams = false;
	renderPasses_t renderPasses;
	std::string externalPass, internalPass;
	int pass_mask_obj_index = 0, pass_mask_mat_index = 0;
	bool pass_mask_invert = false;
	bool pass_mask_only = false;

	params.getParam("color_space", color_space_string);
	params.getParam("gamma", gamma);
	params.getParam("clamp_rgb", clamp);
	params.getParam("AA_pixelwidth", filt_sz);
	params.getParam("width", width); // width of rendered image
	params.getParam("height", height); // height of rendered image
	params.getParam("xstart", xstart); // x-offset (for cropped rendering)
	params.getParam("ystart", ystart); // y-offset (for cropped rendering)
	params.getParam("filter_type", name); // AA filter type
	params.getParam("show_sam_pix", showSampledPixels); // Show pixels marked to be resampled on adaptative sampling
	params.getParam("tile_size", tileSize); // Size of the render buckets or tiles
	params.getParam("tiles_order", tiles_order); // Order of the render buckets or tiles
	params.getParam("premult", premult); // Premultipy Alpha channel for better alpha antialiasing against bg
	params.getParam("drawParams", drawParams);
	params.getParam("pass_mask_obj_index", pass_mask_obj_index);
	params.getParam("pass_mask_mat_index", pass_mask_mat_index);
	params.getParam("pass_mask_invert", pass_mask_invert);
	params.getParam("pass_mask_only", pass_mask_only);

	if(color_space_string == "sRGB") color_space = SRGB;
	else if(color_space_string == "XYZ") color_space = XYZ_D65;
	else if(color_space_string == "LinearRGB") color_space = LINEAR_RGB;
	else if(color_space_string == "Raw_Manual_Gamma") color_space = RAW_MANUAL_GAMMA;
	else color_space = SRGB;

	//Adding the render passes and associating them to the internal YafaRay pass defined in the Blender Exporter "pass_xxx" parameters.
	for(std::map<int, std::string>::const_iterator it = renderPasses.extPassMapIntString.begin(); it != renderPasses.extPassMapIntString.end(); ++it)
		{
			externalPass = it->second;
			params.getParam("pass_" + externalPass, internalPass);
			renderPasses.pass_add(externalPass, internalPass);
		}
	renderPasses.colorPassesTemplate.pass_mask_obj_index = (float) pass_mask_obj_index;
	renderPasses.colorPassesTemplate.pass_mask_mat_index = (float) pass_mask_mat_index;
	renderPasses.colorPassesTemplate.pass_mask_invert = pass_mask_invert;
	renderPasses.colorPassesTemplate.pass_mask_only = pass_mask_only;
	
    output.initTilesPasses(camera_table.size(), renderPasses.numExtPasses());
    
	imageFilm_t::filterType type=imageFilm_t::BOX;
	if(name)
	{
		if(*name == "mitchell") type = imageFilm_t::MITCHELL;
		else if(*name == "gauss") type = imageFilm_t::GAUSS;
		else if(*name == "lanczos") type = imageFilm_t::LANCZOS;
		else type = imageFilm_t::BOX;
	}
	else Y_WARN_ENV << "No AA filter defined defaulting to Box!" << yendl;

	imageSpliter_t::tilesOrderType tilesOrder=imageSpliter_t::LINEAR;
	if(tiles_order)
	{
		if(*tiles_order == "linear") tilesOrder = imageSpliter_t::LINEAR;
		else if(*tiles_order == "random") tilesOrder = imageSpliter_t::RANDOM;
	}
	else Y_INFO_ENV << "Defaulting to Linear tiles order." << yendl; // this is info imho not a warning

	imageFilm_t *film = new imageFilm_t(width, height, xstart, ystart, output, renderPasses, 0, filt_sz, type, this, showSampledPixels, tileSize, tilesOrder, premult, drawParams); //FIXME DAVID RENDER VIEWS

	film->setClamp(clamp);
	
	if(color_space == RAW_MANUAL_GAMMA)
	{
		if(gamma > 0 && std::fabs(1.f-gamma) > 0.001) film->setColorSpace(color_space, gamma);
		else film->setColorSpace(LINEAR_RGB, 1.f); //If the gamma is too close to 1.f, or negative, ignore gamma and do a pure linear RGB processing without gamma.
	}
	else film->setColorSpace(color_space, gamma);

	return film;
}

volumeHandler_t* renderEnvironment_t::createVolumeH(const std::string &name, const paraMap_t &params)
{
	std::string pname = "VolumeHandler";
	if(volume_table.find(name) != volume_table.end() )
	{
		WarnExist; return 0;
	}
	std::string type;
	if(! params.getParam("type", type) )
	{
		ErrNoType; return 0;
	}
	volumeHandler_t* volume;
	std::map<std::string,volume_factory_t *>::iterator i=volume_factory.find(type);
	if(i!=volume_factory.end()) volume = i->second(params,*this);
	else
	{
		ErrUnkType(type); return 0;
	}
	if(volume)
	{
		volume_table[name] = volume;
		InfoSucces(name, type);
		return volume;
	}
	ErrOnCreate(type);
	return 0;
}

VolumeRegion* renderEnvironment_t::createVolumeRegion(const std::string &name, paraMap_t &params)
{
	std::string pname = "VolumeRegion";
	if(volumeregion_table.find(name) != volumeregion_table.end() )
	{
		WarnExist; return 0;
	}
	std::string type;
	if(! params.getParam("type", type) )
	{
		ErrNoType; return 0;
	}
	VolumeRegion* volumeregion;
	std::map<std::string,volumeregion_factory_t *>::iterator i=volumeregion_factory.find(type);
	if(i!=volumeregion_factory.end()) volumeregion = i->second(params,*this);
	else
	{
		ErrUnkType(type); return 0;
	}
	if(volumeregion)
	{
		volumeregion_table[name] = volumeregion;
		InfoSucces(name, type);
		return volumeregion;
	}
	ErrOnCreate(type);
	return 0;
}

/*! setup the scene for rendering (set camera, background, integrator, create image film,
	set antialiasing etc.)
	attention: since this function creates an image film and asigns it to the scene,
	you need to delete it before deleting the scene!
*/
bool renderEnvironment_t::setupScene(scene_t &scene, const paraMap_t &params, colorOutput_t &output, progressBar_t *pb)
{
	const std::string *name=0;
	int AA_passes=1, AA_samples=1, AA_inc_samples=1, nthreads=-1;
	double AA_threshold=0.05;
<<<<<<< HEAD
	int AA_resampled_floor=0;
=======
	float AA_resampled_floor=0.f;
	float AA_sample_multiplier_factor = 1.f;
	float AA_light_sample_multiplier_factor = 1.f;
	float AA_indirect_sample_multiplier_factor = 1.f;
	bool AA_detect_color_noise = false;
	float AA_dark_threshold_factor = 0.f;
	int AA_variance_edge_size = 10;
	int AA_variance_pixels = 0;
	float AA_clamp_samples = 0.f;
	float AA_clamp_indirect = 0.f;
	bool z_chan = false;
	bool norm_z_chan = true;
>>>>>>> 1a9b3bf6
	bool drawParams = false;
	bool adv_auto_shadow_bias_enabled=true;
	float adv_shadow_bias_value=YAF_SHADOW_BIAS;
	bool adv_auto_min_raydist_enabled=true;
	float adv_min_raydist_value=MIN_RAYDIST;        
	const std::string *custString = 0;
	std::stringstream aaSettings;

	if(! params.getParam("camera_name", name) )
	{
		Y_ERROR_ENV << "Specify a Camera!!" << yendl;
		return false;
	}
	
    //FIXME DAVID
    /*camera_t *cam = this->getCamera(*name);

	if(!cam)
	{
		Y_ERROR_ENV << "Specify an _existing_ Camera!!" << yendl;
		return false;
	}*/ 

	if(!params.getParam("integrator_name", name) )
	{
		Y_ERROR_ENV << "Specify an Integrator!!" << yendl;
		return false;
	}

	integrator_t *inte = this->getIntegrator(*name);

	if(!inte)
	{
		Y_ERROR_ENV << "Specify an _existing_ Integrator!!" << yendl;
		return false;
	}

	if(inte->integratorType() != integrator_t::SURFACE)
	{
		Y_ERROR_ENV << "Integrator is no surface integrator!" << yendl;
		return false;
	}

	if(! params.getParam("volintegrator_name", name) )
	{
		Y_ERROR_ENV << "Specify a Volume Integrator!" << yendl;
		return false;
	}

	integrator_t *volInte = this->getIntegrator(*name);

	background_t *backg = 0;
	if( params.getParam("background_name", name) )
	{
		backg = this->getBackground(*name);
		if(!backg) Y_ERROR_ENV << "please specify an _existing_ Background!!" << yendl;
	}

	params.getParam("AA_passes", AA_passes);
	params.getParam("AA_minsamples", AA_samples);
	AA_inc_samples = AA_samples;
	params.getParam("AA_inc_samples", AA_inc_samples);
	params.getParam("AA_threshold", AA_threshold);
	params.getParam("AA_resampled_floor", AA_resampled_floor);
	params.getParam("AA_sample_multiplier_factor", AA_sample_multiplier_factor);
	params.getParam("AA_light_sample_multiplier_factor", AA_light_sample_multiplier_factor);
	params.getParam("AA_indirect_sample_multiplier_factor", AA_indirect_sample_multiplier_factor);
	params.getParam("AA_detect_color_noise", AA_detect_color_noise);
	params.getParam("AA_dark_threshold_factor", AA_dark_threshold_factor);
	params.getParam("AA_variance_edge_size", AA_variance_edge_size);
	params.getParam("AA_variance_pixels", AA_variance_pixels);
	params.getParam("AA_clamp_samples", AA_clamp_samples);
	params.getParam("AA_clamp_indirect", AA_clamp_indirect);
	params.getParam("threads", nthreads); // number of threads, -1 = auto detection
	params.getParam("drawParams", drawParams);
	params.getParam("customString", custString);
	params.getParam("adv_auto_shadow_bias_enabled", adv_auto_shadow_bias_enabled);
	params.getParam("adv_shadow_bias_value", adv_shadow_bias_value);
	params.getParam("adv_auto_min_raydist_enabled", adv_auto_min_raydist_enabled);
	params.getParam("adv_min_raydist_value", adv_min_raydist_value);

	imageFilm_t *film = createImageFilm(params, output);

	if (pb)
	{
		film->setProgressBar(pb);
		inte->setProgressBar(pb);
	}

	params.getParam("filter_type", name); // AA filter type
	aaSettings << "AA Settings (" << ((name)?*name:"box") << "): " << AA_passes << ";" << AA_samples << ";" << AA_inc_samples << ";" << AA_resampled_floor << "; " << AA_sample_multiplier_factor << "; " << AA_light_sample_multiplier_factor << "; " << AA_indirect_sample_multiplier_factor << "; " << AA_detect_color_noise << "; " << AA_dark_threshold_factor << "; " << AA_variance_edge_size << "; " << AA_variance_pixels << "; " << AA_clamp_samples << "; " << AA_clamp_indirect;

	film->setAAParams(aaSettings.str());
	if(custString) film->setCustomString(*custString);

	//setup scene and render.
	scene.setImageFilm(film);
	//scene.setCamera(cam); FIXME DAVID
	scene.setSurfIntegrator((surfaceIntegrator_t*)inte);
	scene.setVolIntegrator((volumeIntegrator_t*)volInte);
	scene.setAntialiasing(AA_samples, AA_passes, AA_inc_samples, AA_threshold, AA_resampled_floor, AA_sample_multiplier_factor, AA_light_sample_multiplier_factor, AA_indirect_sample_multiplier_factor, AA_detect_color_noise, AA_dark_threshold_factor, AA_variance_edge_size, AA_variance_pixels, AA_clamp_samples, AA_clamp_indirect);
	scene.setNumThreads(nthreads);
	if(backg) scene.setBackground(backg);
	scene.shadowBiasAuto = adv_auto_shadow_bias_enabled;
	scene.shadowBias = adv_shadow_bias_value;
	scene.rayMinDistAuto = adv_auto_min_raydist_enabled;
	scene.rayMinDist = adv_min_raydist_value;

	return true;
}

void renderEnvironment_t::registerFactory(const std::string &name,light_factory_t *f)
{
	light_factory[name]=f;
	SuccessReg("Light", name);
}

void renderEnvironment_t::registerFactory(const std::string &name,material_factory_t *f)
{
	material_factory[name]=f;
	SuccessReg("Material", name);
}

void renderEnvironment_t::registerFactory(const std::string &name,texture_factory_t *f)
{
	texture_factory[name]=f;
	SuccessReg("Texture", name);
}

void renderEnvironment_t::registerFactory(const std::string &name,shader_factory_t *f)
{
	shader_factory[name]=f;
	SuccessReg("ShaderNode", name);
}

void renderEnvironment_t::registerFactory(const std::string &name,object_factory_t *f)
{
	object_factory[name]=f;
	SuccessReg("Object", name);
}

void renderEnvironment_t::registerFactory(const std::string &name,camera_factory_t *f)
{
	camera_factory[name]=f;
	SuccessReg("Camera", name);
}

void renderEnvironment_t::registerFactory(const std::string &name,background_factory_t *f)
{
	background_factory[name]=f;
	SuccessReg("Background", name);
}

void renderEnvironment_t::registerFactory(const std::string &name,integrator_factory_t *f)
{
	integrator_factory[name]=f;
	SuccessReg("Integrator", name);
}

void renderEnvironment_t::registerFactory(const std::string &name,volume_factory_t *f)
{
	volume_factory[name]=f;
	SuccessReg("VolumetricHandler", name);
}

void renderEnvironment_t::registerFactory(const std::string &name,volumeregion_factory_t *f)
{
	volumeregion_factory[name]=f;
	SuccessReg("VolumeRegion", name);
}

void renderEnvironment_t::registerImageHandler(const std::string &name, const std::string &validExtensions, const std::string &fullName, imagehandler_factory_t *f)
{
	imagehandler_factory[name] = f;
	imagehandler_fullnames[name] = fullName;
	imagehandler_extensions[name] = validExtensions;
	SuccessReg("ImageHandler", name);
}

std::vector<std::string> renderEnvironment_t::listImageHandlers()
{
	std::vector<std::string> ret;
	if(imagehandler_fullnames.size() > 0)
	{
		for(std::map<std::string, std::string>::const_iterator i=imagehandler_fullnames.begin(); i != imagehandler_fullnames.end(); ++i)
		{
			ret.push_back(i->first);
		}
	}
	else Y_ERROR_ENV << "There is no image handlers registrered" << yendl;

	return ret;
}

std::vector<std::string> renderEnvironment_t::listImageHandlersFullName()
{
	std::vector<std::string> ret;
	if(imagehandler_fullnames.size() > 0)
	{
		for(std::map<std::string, std::string>::const_iterator i=imagehandler_fullnames.begin(); i != imagehandler_fullnames.end(); ++i)
		{
			ret.push_back(i->second);
		}
	}
	else Y_ERROR_ENV << "There is no image handlers registrered" << yendl;

	return ret;
}

std::string renderEnvironment_t::getImageFormatFromFullName(const std::string &fullname)
{
	std::string ret;
	if(imagehandler_fullnames.size() > 0)
	{
		for(std::map<std::string, std::string>::const_iterator i=imagehandler_fullnames.begin(); i != imagehandler_fullnames.end(); ++i)
		{
			if(i->second == fullname) ret = i->first;
		}
	}
	else Y_ERROR_ENV << "There is no image handlers registrered" << yendl;

	return ret;
}

std::string renderEnvironment_t::getImageFormatFromExtension(const std::string &ext)
{
	std::string ret = "";

	if(ext == "" || ext == " ") return ret;

	if(imagehandler_extensions.size() > 0)
	{
		for(std::map<std::string, std::string>::const_iterator i=imagehandler_extensions.begin(); i != imagehandler_extensions.end(); ++i)
		{
			if(i->second.find(ext) != std::string::npos) ret = i->first;
		}
	}
	else Y_ERROR_ENV << "There is no image handlers registrered" << yendl;

	return ret;
}

std::string renderEnvironment_t::getImageFullNameFromFormat(const std::string &format)
{
	std::string ret;
	if(imagehandler_fullnames.size() > 0)
	{
		for(std::map<std::string, std::string>::const_iterator i=imagehandler_fullnames.begin(); i != imagehandler_fullnames.end(); ++i)
		{
			if(i->first == format) ret = i->second;
		}
	}
	else Y_ERROR_ENV << "There is no image handlers registrered" << yendl;

	return ret;
}

renderEnvironment_t::shader_factory_t* renderEnvironment_t::getShaderNodeFactory(const std::string &name)const
{
	std::map<std::string,shader_factory_t *>::const_iterator i=shader_factory.find(name);
	if(i!=shader_factory.end()) return i->second;
	Y_ERROR_ENV << "There is no factory for '"<<name<<"'\n";
	return 0;
}

__END_YAFRAY<|MERGE_RESOLUTION|>--- conflicted
+++ resolved
@@ -677,9 +677,6 @@
 	const std::string *name=0;
 	int AA_passes=1, AA_samples=1, AA_inc_samples=1, nthreads=-1;
 	double AA_threshold=0.05;
-<<<<<<< HEAD
-	int AA_resampled_floor=0;
-=======
 	float AA_resampled_floor=0.f;
 	float AA_sample_multiplier_factor = 1.f;
 	float AA_light_sample_multiplier_factor = 1.f;
@@ -692,7 +689,6 @@
 	float AA_clamp_indirect = 0.f;
 	bool z_chan = false;
 	bool norm_z_chan = true;
->>>>>>> 1a9b3bf6
 	bool drawParams = false;
 	bool adv_auto_shadow_bias_enabled=true;
 	float adv_shadow_bias_value=YAF_SHADOW_BIAS;

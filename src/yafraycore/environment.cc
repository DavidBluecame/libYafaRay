--- conflicted
+++ resolved
@@ -677,12 +677,7 @@
 	const std::string *name=0;
 	int AA_passes=1, AA_samples=1, AA_inc_samples=1, nthreads=-1;
 	double AA_threshold=0.05;
-<<<<<<< HEAD
-=======
 	int AA_resampled_floor=0;
-	bool z_chan = false;
-	bool norm_z_chan = true;
->>>>>>> 9f7ce74b
 	bool drawParams = false;
 	bool adv_auto_shadow_bias_enabled=true;
 	float adv_shadow_bias_value=YAF_SHADOW_BIAS;

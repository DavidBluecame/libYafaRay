--- conflicted
+++ resolved
@@ -26,11 +26,7 @@
 
 __BEGIN_YAFRAY
 
-<<<<<<< HEAD
-textureImage_t::textureImage_t(imageHandler_t *ih, interpolationType intp, colorSpaces_t color_space, float gamma):
-=======
 textureImage_t::textureImage_t(imageHandler_t *ih, interpolationType intp, float gamma, colorSpaces_t color_space):
->>>>>>> 5a3e5edd
 				image(ih), intp_type(intp), colorSpace(color_space), gamma(gamma)
 {
 	// Empty
@@ -261,13 +257,8 @@
 	double gamma = 1.0;
 	double expadj = 0.0;
 	bool normalmap = false;
-<<<<<<< HEAD
-	std::string color_space_string = "sRGB";
-	colorSpaces_t color_space = SRGB;
-=======
 	std::string color_space_string = "Raw_Manual_Gamma";
 	colorSpaces_t color_space = RAW_MANUAL_GAMMA;
->>>>>>> 5a3e5edd
 	textureImage_t *tex = NULL;
 	imageHandler_t *ih = NULL;
 	params.getParam("interpolate", intpstr);
@@ -339,11 +330,7 @@
 		else color_space = SRGB;
 	}
 	
-<<<<<<< HEAD
-	tex = new textureImage_t(ih, intp, color_space, gamma);
-=======
 	tex = new textureImage_t(ih, intp, gamma, color_space);
->>>>>>> 5a3e5edd
 
 	if(!tex)
 	{

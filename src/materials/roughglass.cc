--- conflicted
+++ resolved
@@ -311,11 +311,8 @@
 	bool fake_shad = false;
 	std::string sVisibility = "normal";
 	visibility_t visibility = NORMAL_VISIBLE;
-<<<<<<< HEAD
 	int mat_pass_index = 0;
-=======
 	bool receive_shadows = true;
->>>>>>> 989ca89b
 	
 	params.getParam("IOR", IOR);
 	params.getParam("filter_color", filtCol);
@@ -339,11 +336,8 @@
 
 	roughGlassMat_t *mat = new roughGlassMat_t(IOR, filt*filtCol + color_t(1.f-filt), srCol, fake_shad, alpha, disp_power, visibility);
 
-<<<<<<< HEAD
 	mat->setMaterialIndex(mat_pass_index);
-=======
 	mat->mReceiveShadows = receive_shadows;
->>>>>>> 989ca89b
 
 	if( params.getParam("absorption", absorp) )
 	{

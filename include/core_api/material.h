
#ifndef Y_MATERIAL_H
#define Y_MATERIAL_H

#include <yafray_config.h>

//#include "scene.h"
#include "ray.h"
#include "surface.h"
#include "utilities/sample_utils.h"
#include "core_api/object3d.h"

__BEGIN_YAFRAY

#define FACE_FORWARD(Ng,N,I) ((((Ng)*(I))<0) ? (-N) : (N))
/*
class YAFRAYCORE_EXPORT BSDF_t
{
	public:
	BSDF_t(){};
	virtual ~BSDF_t(){};
	BSDF_t(const surfacePoint_t &sp, void* userdata);
	virtual color_t sample(const vector3d_t &wo, vector3d_t &wi, float s1, float s2, void* userdata) = 0;
	virtual color_t eval(const surfacePoint_t &sp, const vector3d_t &wo, const vector3d_t &wl, void* userdata) = 0;
};
*/

class surfacePoint_t;
class renderState_t;
class volumeHandler_t;

enum bsdfFlags_t
{
	BSDF_NONE		= 0x0000,
	BSDF_SPECULAR	= 0x0001,
	BSDF_GLOSSY		= 0x0002,
	BSDF_DIFFUSE	= 0x0004,
	BSDF_DISPERSIVE	= 0x0008,
	BSDF_REFLECT	= 0x0010,
	BSDF_TRANSMIT	= 0x0020,
	BSDF_FILTER		= 0x0040,
	BSDF_EMIT		= 0x0080,
	BSDF_VOLUMETRIC = 0x0100,
	BSDF_ALL_SPECULAR = BSDF_SPECULAR | BSDF_REFLECT | BSDF_TRANSMIT,
	BSDF_ALL_GLOSSY = BSDF_GLOSSY | BSDF_REFLECT | BSDF_TRANSMIT,
	BSDF_ALL = BSDF_SPECULAR | BSDF_GLOSSY | BSDF_DIFFUSE | BSDF_DISPERSIVE | BSDF_REFLECT | BSDF_TRANSMIT | BSDF_FILTER
};

typedef unsigned int BSDF_t;

struct sample_t
{
	sample_t(float s_1, float s_2, BSDF_t sflags=BSDF_ALL, bool revrs=false):
			s1(s_1), s2(s_2), pdf(0.f), flags(sflags), sampledFlags(BSDF_NONE), reverse(revrs){}
	float s1, s2;
	float pdf;
	BSDF_t flags, sampledFlags;
	bool reverse; //!< if true, the sample method shall return the probability/color for swapped incoming/outgoing dir
	float pdf_back;
	color_t col_back;
};

struct pSample_t: public sample_t // << whats with the public?? structs inherit publicly by default *DarkTide
{
	pSample_t(float s_1, float s_2, float s_3, BSDF_t sflags, const color_t &l_col, const color_t& transm=color_t(1.f)):
		sample_t(s_1, s_2, sflags), s3(s_3), lcol(l_col), alpha(transm){}
	float s3;
	const color_t lcol; //!< the photon color from last scattering
	const color_t alpha; //!< the filter color between last scattering and this hit (not pre-applied to lcol!)
	color_t color; //!< the new color after scattering, i.e. what will be lcol for next scatter.
};

enum visibility_t
{
	NORMAL_VISIBLE			= 0,
	VISIBLE_NO_SHADOWS		= 1,
	INVISIBLE_SHADOWS_ONLY	= 2,
	INVISIBLE				= 3
};


class YAFRAYCORE_EXPORT material_t
{
	public:
<<<<<<< HEAD
		material_t(): bsdfFlags(BSDF_NONE), reqMem(0), volI(0), volO(0), mVisibility(NORMAL_VISIBLE), lLightGroup(1)
		{
			materialIndexAuto++;
			srand(materialIndexAuto);
			float R,G,B;
			do
			{
				R = (float) (rand() % 8) / 8.f;
				G = (float) (rand() % 8) / 8.f;
				B = (float) (rand() % 8) / 8.f;
			}
			while (R+G+B < 0.5f);
			materialIndexAutoColor = color_t(R,G,B);
		}
		virtual ~material_t() { resetMaterialIndex(); }
=======
		material_t(): bsdfFlags(BSDF_NONE), mVisibility(NORMAL_VISIBLE), mReceiveShadows(true), reqMem(0), volI(0), volO(0) {}
		virtual ~material_t() {}
>>>>>>> 989ca89b

		/*! Initialize the BSDF of a material. You must call this with the current surface point
			first before any other methods (except isTransparent/getTransparency)! The renderstate
			holds a pointer to preallocated userdata to save data that only depends on the current sp,
			like texture lookups etc.
			\param bsdfTypes returns flags for all bsdf components the material has
		 */
        virtual void initBSDF(const renderState_t &state, surfacePoint_t &sp, BSDF_t &bsdfTypes)const = 0;

		/*! evaluate the BSDF for the given components.
				@param types the types of BSDFs to be evaluated (e.g. diffuse only, or diffuse and glossy) */
		virtual color_t eval(const renderState_t &state, const surfacePoint_t &sp, const vector3d_t &wo, const vector3d_t &wl, BSDF_t types, bool force_eval = false)const = 0;

		/*! take a sample from the BSDF, given a 2-dimensional sample value and the BSDF types to be sampled from
			\param s s1, s2 and flags members give necessary information for creating the sample, pdf and sampledFlags need to be returned
			\param W returns the weight for importance sampling
		*/
		virtual color_t sample(const renderState_t &state, const surfacePoint_t &sp, const vector3d_t &wo, vector3d_t &wi, sample_t &s, float &W)const = 0;// {return color_t(0.f);}
		virtual color_t sample(const renderState_t &state, const surfacePoint_t &sp, const vector3d_t &wo, vector3d_t *const dir, color_t &tcol, sample_t &s, float *const W)const {return color_t(0.f);}

		virtual color_t sampleClay(const renderState_t &state, const surfacePoint_t &sp, const vector3d_t &wo, vector3d_t &wi, sample_t &s, float &W)const 
		{
			vector3d_t N = FACE_FORWARD(sp.Ng, sp.N, wo);
			wi = SampleCosHemisphere(N, sp.NU, sp.NV, s.s1, s.s2);
			s.pdf = std::fabs(wi*N);
			W = (std::fabs(wi*sp.N))/(s.pdf*0.99f + 0.01f);
			return color_t(1.0f);	//Clay color White 100%
		}
		/*! return the pdf for sampling the BSDF with wi and wo
		*/
		virtual float pdf(const renderState_t &state, const surfacePoint_t &sp, const vector3d_t &wo, const vector3d_t &wi, BSDF_t bsdfs)const {return 0.f;}


		/*! indicate whether light can (partially) pass the material without getting refracted,
			e.g. a curtain or even very thin foils approximated as single non-refractive layer.
			used to trace transparent shadows. Note that in this case, initBSDF was NOT called before!
		*/
		virtual bool isTransparent() const { return false; }
<<<<<<< HEAD
		virtual visibility_t getVisibility() const { return mVisibility; }
=======
>>>>>>> 989ca89b

		/*!	used for computing transparent shadows.	Default implementation returns black (i.e. solid shadow).
			This is only used for shadow calculations and may only be called when isTransparent returned true.	*/
		virtual color_t getTransparency(const renderState_t &state, const surfacePoint_t &sp, const vector3d_t &wo)const { return color_t(0.0); }
		/*! evaluate the specular components for given direction. Somewhat a specialization of sample(),
			because neither sample values nor pdf values are necessary for this.
			Typical use: recursive raytracing of integrators.
			\param dir dir[0] returns reflected direction, dir[1] refracted direction
			\param col col[0] returns reflected spectrum, dir[1] refracted spectrum */
		virtual void getSpecular(const renderState_t &state, const surfacePoint_t &sp, const vector3d_t &wo,
								 bool &reflect, bool &refract, vector3d_t *const dir, color_t *const col)const
		{ reflect=false; refract=false; }

		/*! get the overall reflectivity of the material (used to compute radiance map for example) */
		virtual color_t getReflectivity(const renderState_t &state, const surfacePoint_t &sp, BSDF_t flags)const;

		/*!	allow light emitting materials, for realizing correctly visible area lights.
			default implementation returns black obviously.	*/
		virtual color_t emit(const renderState_t &state, const surfacePoint_t &sp, const vector3d_t &wo)const { return color_t(0.0); }

		/*! get the volumetric handler for space at specified side of the surface
			\param inside true means space opposite of surface normal, which is considered "inside" */
		const volumeHandler_t* getVolumeHandler(bool inside)const { return inside ? volI : volO; }

		/*! special function, get the alpha-value of a material, used to calculate the alpha-channel */
		virtual CFLOAT getAlpha(const renderState_t &state, const surfacePoint_t &sp, const vector3d_t &wo)const { return 1.f; }

		/*! specialized function for photon mapping. Default function uses the sample function, which will do fine for
			most materials unless there's a less expensive way or smarter scattering approach */
		virtual bool scatterPhoton(const renderState_t &state, const surfacePoint_t &sp, const vector3d_t &wi, vector3d_t &wo, pSample_t &s) const;

		BSDF_t getFlags() const { return bsdfFlags; }
		/*! Materials may have to do surface point specific (pre-)calculation that need extra storage.
			returns the required amount of "userdata" memory for all the functions that require a render state */
		size_t getReqMem() const { return reqMem; }

		/*! Get materials IOR (for refracted photons) */

		virtual float getMatIOR() const { return 1.5f; }
        virtual color_t getDiffuseColor(const renderState_t &state) const { return color_t(0.f); }
        virtual color_t getGlossyColor(const renderState_t &state) const { return color_t(0.f); }
        virtual color_t getTransColor(const renderState_t &state) const { return color_t(0.f); }
        virtual color_t getMirrorColor(const renderState_t &state) const { return color_t(0.f); }
        virtual color_t getSubSurfaceColor(const renderState_t &state) const { return color_t(0.f); }
        void setMaterialIndex(const float &newMatIndex)
        {
			materialIndex = newMatIndex;
			if(highestMaterialIndex < materialIndex) highestMaterialIndex = materialIndex;
		}
        void resetMaterialIndex() { highestMaterialIndex = 1.f; materialIndexAuto = 0; }
        void setMaterialIndex(const int &newMatIndex) { setMaterialIndex((float) newMatIndex); }
        float getAbsMaterialIndex() const { return materialIndex; }
        float getNormMaterialIndex() const { return (materialIndex / highestMaterialIndex); }
        color_t getAbsMaterialIndexColor() const
		{
			return color_t(materialIndex);
		}
		color_t getNormMaterialIndexColor() const
		{
			float normalizedMaterialIndex = getNormMaterialIndex();
			return color_t(normalizedMaterialIndex);
		}
		color_t getAutoMaterialIndexColor() const
		{
			return materialIndexAutoColor;
		}
		int getLightGroup() const { return lLightGroup; }
		void setLightGroup(int light_group) { lLightGroup = light_group; }

		visibility_t getVisibility() const { return mVisibility; }
		bool getReceiveShadows() const { return mReceiveShadows; }

	protected:
		/* small function to apply bump mapping to a surface point
			you need to determine the partial derivatives for NU and NV first, e.g. from a shader node */
        void applyBump(surfacePoint_t &sp, PFLOAT dfdNU, PFLOAT dfdNV) const;

		BSDF_t bsdfFlags;
		
		visibility_t mVisibility; //!< sets material visibility (Normal:visible, visible without shadows, invisible (shadows only) or totally invisible.

		bool mReceiveShadows; //!< enables/disables material reception of shadows.
		
		size_t reqMem; //!< the amount of "temporary" memory required to compute/store surface point specific data
		volumeHandler_t* volI; //!< volumetric handler for space inside material (opposed to surface normal)
		volumeHandler_t* volO; //!< volumetric handler for space outside ofmaterial (where surface normal points to)
        visibility_t mVisibility ;          //!< sets material visibility (Normal:visible, visible without shadows, invisible (shadows only) or totally invisible.
        float materialIndex;	//!< Material Index for the material-index render pass
		static unsigned int materialIndexAuto;	//!< Material Index automatically generated for the material-index-auto render pass
		color_t materialIndexAutoColor;	//!< Material Index color automatically generated for the material-index-auto render pass
		static float highestMaterialIndex;	//!< Class shared variable containing the highest material index used for the Normalized Material Index pass.
		int lLightGroup; //!< light group for the light group render views
};

__END_YAFRAY

#endif // Y_MATERIAL_H<|MERGE_RESOLUTION|>--- conflicted
+++ resolved
@@ -82,8 +82,7 @@
 class YAFRAYCORE_EXPORT material_t
 {
 	public:
-<<<<<<< HEAD
-		material_t(): bsdfFlags(BSDF_NONE), reqMem(0), volI(0), volO(0), mVisibility(NORMAL_VISIBLE), lLightGroup(1)
+		material_t(): bsdfFlags(BSDF_NONE), reqMem(0), volI(0), volO(0), mVisibility(NORMAL_VISIBLE), mReceiveShadows(true), lLightGroup(1)
 		{
 			materialIndexAuto++;
 			srand(materialIndexAuto);
@@ -98,10 +97,6 @@
 			materialIndexAutoColor = color_t(R,G,B);
 		}
 		virtual ~material_t() { resetMaterialIndex(); }
-=======
-		material_t(): bsdfFlags(BSDF_NONE), mVisibility(NORMAL_VISIBLE), mReceiveShadows(true), reqMem(0), volI(0), volO(0) {}
-		virtual ~material_t() {}
->>>>>>> 989ca89b
 
 		/*! Initialize the BSDF of a material. You must call this with the current surface point
 			first before any other methods (except isTransparent/getTransparency)! The renderstate
@@ -140,10 +135,6 @@
 			used to trace transparent shadows. Note that in this case, initBSDF was NOT called before!
 		*/
 		virtual bool isTransparent() const { return false; }
-<<<<<<< HEAD
-		virtual visibility_t getVisibility() const { return mVisibility; }
-=======
->>>>>>> 989ca89b
 
 		/*!	used for computing transparent shadows.	Default implementation returns black (i.e. solid shadow).
 			This is only used for shadow calculations and may only be called when isTransparent returned true.	*/
